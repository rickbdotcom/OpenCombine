--- conflicted
+++ resolved
@@ -866,33 +866,7 @@
     public func buffer(size: Int, prefetch: Publishers.PrefetchStrategy, whenFull: Publishers.BufferingStrategy<Self.Failure>) -> Publishers.Buffer<Self>
 }
 
-<<<<<<< HEAD
-extension Publishers.CombineLatest : Equatable where A : Equatable, B : Equatable {
-
-    /// Returns a Boolean value that indicates whether two publishers are equivalent.
-    ///
-    /// - Parameters:
-    ///   - lhs: A combineLatest publisher to compare for equality.
-    ///   - rhs: Another combineLatest publisher to compare for equality.
-    /// - Returns: `true` if the corresponding upstream publishers of each combineLatest publisher are equal, `false` otherwise.
-    public static func == (lhs: Publishers.CombineLatest<A, B>, rhs: Publishers.CombineLatest<A, B>) -> Bool
-}
-
-extension Publishers.CombineLatest3 : Equatable where A : Equatable, B : Equatable, C : Equatable {
-
-    /// Returns a Boolean value indicating whether two values are equal.
-    ///
-    /// Equality is the inverse of inequality. For any values `a` and `b`,
-    /// `a == b` implies that `a != b` is `false`.
-    ///
-    /// - Parameters:
-    ///   - lhs: A value to compare.
-    ///   - rhs: Another value to compare.
-    public static func == (lhs: Publishers.CombineLatest3<A, B, C>, rhs: Publishers.CombineLatest3<A, B, C>) -> Bool
-}
-
-extension Publishers.CombineLatest4 : Equatable where A : Equatable, B : Equatable, C : Equatable, D : Equatable {
-=======
+
 extension Publishers {
 
     /// A publisher created by applying the zip function to two upstream publishers.
@@ -1150,7 +1124,6 @@
 }
 
 extension Publishers.CollectByCount : Equatable where Upstream : Equatable {
->>>>>>> 92417da8
 
     /// Returns a Boolean value indicating whether two values are equal.
     ///
@@ -1160,11 +1133,7 @@
     /// - Parameters:
     ///   - lhs: A value to compare.
     ///   - rhs: Another value to compare.
-<<<<<<< HEAD
-    public static func == (lhs: Publishers.CombineLatest4<A, B, C, D>, rhs: Publishers.CombineLatest4<A, B, C, D>) -> Bool
-=======
     public static func == (lhs: Publishers.CollectByCount<Upstream>, rhs: Publishers.CollectByCount<Upstream>) -> Bool
->>>>>>> 92417da8
 }
 
 extension Publishers.Merge : Equatable where A : Equatable, B : Equatable {
